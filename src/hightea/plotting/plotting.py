--- conflicted
+++ resolved
@@ -136,11 +136,7 @@
     _latex = kwargs.get('latex', None)
     _showRatio = not(_ratio == None)
     _showSetup = kwargs.get('show_setup', None)
-<<<<<<< HEAD
     _info = _get_info(runs, *'obs binning process variation generation_params'.split())
-=======
-    _info = _get_info(runs, *'obs process variation'.split())
->>>>>>> 9b559a74
 
     if not _latex is None:
         if _latex:
